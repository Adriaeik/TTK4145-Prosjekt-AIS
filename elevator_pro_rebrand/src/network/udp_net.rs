--- conflicted
+++ resolved
@@ -20,13 +20,8 @@
 use once_cell::sync::Lazy;
 
 
-<<<<<<< HEAD
-const INACTIVITY_TIMEOUT: Duration = Duration::from_secs(15); // Tidsgrense for inaktivitet
-const CLEANUP_INTERVAL: Duration = Duration::from_secs(5); // Hvor ofte inaktive sendere fjernes
-=======
 const INACTIVITY_TIMEOUT: Duration = Duration::from_secs(5); // Tidsgrense for inaktivitet
 const CLEANUP_INTERVAL: Duration = Duration::from_secs(1); // Hvor ofte inaktive sendere fjernes
->>>>>>> 4d8834ef
 
 
 pub async fn start_direct_udp_network(
@@ -35,13 +30,9 @@
     packetloss_rx: watch::Receiver<network::ConnectionStatus>,
     connection_to_master_failed_tx: mpsc::Sender<bool>,
     remove_container_tx: mpsc::Sender<u8>,
-<<<<<<< HEAD
-) {
-=======
     sent_tcp_container_tx: mpsc::Sender<ElevatorContainer>,
 ) 
 {
->>>>>>> 4d8834ef
     while !network::read_network_status() {}
     let socket = match Socket::new(Domain::IPV4, Type::DGRAM, Some(Protocol::UDP)) {
         Ok(sock) => sock,
@@ -80,10 +71,7 @@
             wv_watch_rx.clone(),
             packetloss_rx.clone(),  
             connection_to_master_failed_tx.clone(),
-<<<<<<< HEAD
-=======
             sent_tcp_container_tx.clone(),
->>>>>>> 4d8834ef
         ).await;
     }
 }
@@ -106,12 +94,8 @@
     container_tx: mpsc::Sender<ElevatorContainer>,
     packetloss_rx: watch::Receiver<network::ConnectionStatus>,
     remove_container_tx: mpsc::Sender<u8>,
-<<<<<<< HEAD
-) {    
-=======
 ) 
 {    
->>>>>>> 4d8834ef
     world_view::update_wv(wv_watch_rx.clone(), wv).await;
     println!("Server listening on port {}", 50000);
 
@@ -122,49 +106,16 @@
         let state_cleanup = state.clone();
         let wv_watch_rx = wv_watch_rx.clone();
         let mut wv = wv.clone();
-<<<<<<< HEAD
-        tokio::spawn(async move {
-            while wv.master_id == network::read_self_id() {
-                sleep(CLEANUP_INTERVAL).await;
-                {
-                    let mut state = state_cleanup.lock().await;
-                    let now = Instant::now();
-
-                    //Remove inactive slaves, save SocketAddr to the removed ones
-                    let mut removed = Vec::new();
-                    state.retain(|k, s| {
-                        let keep = now.duration_since(s.last_seen) < INACTIVITY_TIMEOUT;
-                        if !keep {
-                            removed.push(*k);
-                        }
-                        keep
-                    });
-
-                    // Send the ID of the removed slaves to worldview updater
-                    for addr in removed {
-                        let _ = remove_container_tx.send(ip_help_functions::ip2id(addr.ip()));
-                    }
-                }
-                world_view::update_wv(wv_watch_rx.clone(), &mut wv).await;
-            }
-        });
-=======
         monitor_slave_activity(
             wv_watch_rx,
             &mut wv,
             state_cleanup,
             remove_container_tx,
         );
->>>>>>> 4d8834ef
     }
 
     let mut buf = [0; 65535];
     while wv.master_id == network::read_self_id() {
-<<<<<<< HEAD
-        // println!("min id: {}, master ID: {}", network::read_self_id(), wv.master_id);
-        // Mottar data
-=======
->>>>>>> 4d8834ef
         let (len, slave_addr) = match socket.try_recv_from(&mut buf) {
             Ok(res) => res,
             Err(ref e) if e.kind() == std::io::ErrorKind::WouldBlock => {
@@ -176,11 +127,7 @@
             Err(e) => {
                 eprintln!("Error receiving UDP packet: {}", e);
                 world_view::update_wv(wv_watch_rx.clone(), wv).await;
-<<<<<<< HEAD
-                continue;;
-=======
                 continue;
->>>>>>> 4d8834ef
             }
         };
 
@@ -200,25 +147,6 @@
             (Some(container), code) => {
                 // println!("Received valid packet from {}: seq {}", slave_addr, last_seq);
                 //Meldinga er en forventet melding -> oppdater hashmappets state
-<<<<<<< HEAD
-                let _ = container_tx.send(container.clone()).await;
-
-                new_state.last_seq = last_seq.wrapping_add(1);
-                new_state.last_seen = Instant::now();
-
-                // let mut state_locked = state.lock().await;
-                state_locked.insert(slave_addr, new_state);
-
-                let packetloss = packetloss_rx.borrow().clone();
-                let redundancy = get_redundancy(packetloss.packet_loss);
-                send_acks(
-                    &socket,
-                    last_seq,
-                    &slave_addr,
-                    redundancy
-                ).await;
-                println!("Sende ack: {}", last_seq);
-=======
                 // println!("Ack? {:?}", code);
                 match code {
                     RecieveCode::Accept | RecieveCode::Rejoin=> {
@@ -244,7 +172,6 @@
                         redundancy
                     ).await;
                 }
->>>>>>> 4d8834ef
             },
             (None, _) => {
                 // Seq nummer doesnt match, or data has been corrupted.
@@ -359,22 +286,14 @@
     wv_watch_rx: watch::Receiver<WorldView>,
     packetloss_rx: watch::Receiver<network::ConnectionStatus>,
     connection_to_master_failed_tx: mpsc::Sender<bool>,
-<<<<<<< HEAD
-) {
-=======
     sent_container_tx: mpsc::Sender<ElevatorContainer>,
 ) 
 {
->>>>>>> 4d8834ef
     world_view::update_wv(wv_watch_rx.clone(), wv).await;
     let mut seq = 0;
     while wv.master_id != network::read_self_id() {
         world_view::update_wv(wv_watch_rx.clone(), wv).await;
-<<<<<<< HEAD
-        while send_udp(socket, wv, packetloss_rx.clone(), 50, seq, 10).await.is_err() {
-=======
         while send_udp(socket, wv, packetloss_rx.clone(), 50, seq, 20, sent_container_tx.clone()).await.is_err() {
->>>>>>> 4d8834ef
             let _ = connection_to_master_failed_tx.send(true).await;
             sleep(config::SLAVE_TIMEOUT).await;
             world_view::update_wv(wv_watch_rx.clone(), wv).await;
@@ -427,11 +346,6 @@
 )  -> std::io::Result<()> 
 {
 
-<<<<<<< HEAD
-    // Må sikre at man er online
-    // TODO: Send inn ferdig binda socket, den kan heller lages i slave_loopen!
-=======
->>>>>>> 4d8834ef
     let server_addr: SocketAddr = format!("{}.{}:{}", config::NETWORK_PREFIX, wv.master_id, 50000).parse().unwrap();
     let mut buf = [0; 65535];
     
@@ -439,35 +353,6 @@
 
     let mut fails = 0;
     let mut backoff_timeout_ms = timeout_ms;
-<<<<<<< HEAD
-    let mut timeout = sleep(Duration::from_millis(backoff_timeout_ms));
-
-    let mut should_send: bool = true;
-
-    loop {
-        if should_send {
-            let packetloss = packetloss_rx.borrow().clone();
-            let redundancy = get_redundancy(packetloss.packet_loss);
-            println!("Sending packet nr. {} with {} copies (estimated loss: {}%)", seq_num, redundancy, packetloss.packet_loss);
-    
-            send_packet(
-                &socket, 
-                seq_num, 
-                &server_addr, 
-                redundancy, 
-                &wv
-            ).await?;
-            should_send = false;
-        }
-        timeout = sleep(Duration::from_millis(backoff_timeout_ms));
-        // Add 10 ms timeout for each retransmission. 
-        // In a real network: should probably be exponential.
-        // In Sanntidslabben: Packetloss is software, slow ACKs is packetloss, not congestion or long travel links. 
-        // The only reason this is added here is because the new script (which doesnt work) has an option for latency.
-        backoff_timeout_ms += 10;
-        
-        tokio::select! {
-=======
 
     let mut should_send: bool = true;
     let sent_cont = match world_view::extract_self_elevator_container(wv) {
@@ -498,7 +383,6 @@
     
         tokio::select! 
         {
->>>>>>> 4d8834ef
             _ = timeout => {
                 fails += 1;
                 if fails > retries 
